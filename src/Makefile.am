#
#  tslib/src/Makefile.am
#
#  Copyright (C) 2001 Russell King.
#
# This file is placed under the LGPL.  Please see the file
# COPYING for more details.
#
#

AM_CFLAGS	 = -DPLUGIN_DIR=\"@PLUGIN_DIR@\" -DTS_CONF=\"@TS_CONF@\" -DTS_POINTERCAL=\"@TS_POINTERCAL@\" \
		   $(DEBUGFLAGS) $(LIBFLAGS) $(VIS_CFLAGS)

noinst_HEADERS   = tslib-private.h tslib-filter.h
include_HEADERS  = tslib.h

lib_LTLIBRARIES  = libts.la
libts_la_SOURCES = ts_attach.c ts_close.c ts_config.c ts_error.c \
		   ts_fd.c ts_load_module.c ts_open.c ts_parse_vars.c \
		   ts_read.c ts_read_raw.c ts_option.c ts_setup.c \
		   $(srcdir)/../plugins/plugins.h ts_version.c \
<<<<<<< HEAD
		   ts_config_filter.c
=======
		   ts_get_eventpath.c
>>>>>>> 32dd227b
if !HAVE_STRSEP
libts_la_SOURCES += ts_strsep.c ts_strsep.h
endif

##################
# filter modules #
##################

if ENABLE_STATIC_DEBOUNCE_MODULE
libts_la_SOURCES += $(top_srcdir)/plugins/debounce.c
endif

if ENABLE_STATIC_DEJITTER_MODULE
libts_la_SOURCES += $(top_srcdir)/plugins/dejitter.c
endif

if ENABLE_STATIC_IIR_MODULE
libts_la_SOURCES += $(top_srcdir)/plugins/iir.c
endif

if ENABLE_STATIC_LINEAR_MODULE
libts_la_SOURCES += $(top_srcdir)/plugins/linear.c
endif

if ENABLE_STATIC_LINEAR_H2200_MODULE
libts_la_SOURCES += $(top_srcdir)/plugins/linear-h2200.c
endif

if ENABLE_STATIC_MEDIAN_MODULE
libts_la_SOURCES += $(top_srcdir)/plugins/median.c
endif

if ENABLE_STATIC_PTHRES_MODULE
libts_la_SOURCES += $(top_srcdir)/plugins/pthres.c
endif

if ENABLE_STATIC_SKIP_MODULE
libts_la_SOURCES += $(top_srcdir)/plugins/skip.c
endif

if ENABLE_STATIC_VARIANCE_MODULE
libts_la_SOURCES += $(top_srcdir)/plugins/variance.c
endif

if ENABLE_STATIC_LOWPASS_MODULE
libts_la_SOURCES += $(top_srcdir)/plugins/lowpass.c
endif

###############
# raw modules #
###############

if ENABLE_STATIC_INPUT_MODULE
libts_la_SOURCES += $(top_srcdir)/plugins/input-raw.c
endif

if ENABLE_STATIC_UCB1X00_MODULE
libts_la_SOURCES += $(top_srcdir)/plugins/ucb1x00-raw.c
endif

if ENABLE_STATIC_CORGI_MODULE
libts_la_SOURCES += $(top_srcdir)/plugins/corgi-raw.c
endif

if ENABLE_STATIC_COLLIE_MODULE
libts_la_SOURCES += $(top_srcdir)/plugins/collie-raw.c
endif

if ENABLE_STATIC_H3600_MODULE
libts_la_SOURCES += $(top_srcdir)/plugins/h3600-raw.c
endif

if ENABLE_STATIC_MK712_MODULE
libts_la_SOURCES += $(top_srcdir)/plugins/mk712-raw.c
endif

if ENABLE_STATIC_ARCTIC2_MODULE
libts_la_SOURCES += $(top_srcdir)/plugins/arctic2-raw.c
endif

if ENABLE_STATIC_TATUNG_MODULE
libts_la_SOURCES += $(top_srcdir)/plugins/tatung-raw.c
endif

if ENABLE_STATIC_DMC_MODULE
libts_la_SOURCES += $(top_srcdir)/plugins/dmc-raw.c
endif

if ENABLE_STATIC_TOUCHKIT_MODULE
libts_la_SOURCES += $(top_srcdir)/plugins/touchkit-raw.c
endif

if ENABLE_STATIC_WAVESHARE_MODULE
libts_la_SOURCES += $(top_srcdir)/plugins/waveshare-raw.c
endif


if ENABLE_STATIC_DMC_DUS3000_MODULE
libts_la_SOURCES += $(top_srcdir)/plugins/dmc_dus3000-raw.c
endif

if ENABLE_STATIC_GALAX_MODULE
libts_la_SOURCES += $(top_srcdir)/plugins/galax-raw.c
endif

if ENABLE_STATIC_CY8MRLN_PALMPRE_MODULE
libts_la_SOURCES += $(top_srcdir)/plugins/cy8mrln.h
libts_la_SOURCES += $(top_srcdir)/plugins/cy8mrln-palmpre.c
endif

libts_la_LDFLAGS = -version-info $(LT_CURRENT):$(LT_REVISION):$(LT_AGE) \
		   -export-dynamic
if WINDOWS
libts_la_LDFLAGS += -no-undefined
endif<|MERGE_RESOLUTION|>--- conflicted
+++ resolved
@@ -19,11 +19,9 @@
 		   ts_fd.c ts_load_module.c ts_open.c ts_parse_vars.c \
 		   ts_read.c ts_read_raw.c ts_option.c ts_setup.c \
 		   $(srcdir)/../plugins/plugins.h ts_version.c \
-<<<<<<< HEAD
-		   ts_config_filter.c
-=======
+		   ts_config_filter.c \
 		   ts_get_eventpath.c
->>>>>>> 32dd227b
+
 if !HAVE_STRSEP
 libts_la_SOURCES += ts_strsep.c ts_strsep.h
 endif
